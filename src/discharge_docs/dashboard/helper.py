--- conflicted
+++ resolved
@@ -125,6 +125,9 @@
     pd.DataFrame
         The data associated with the patient admission.
     """
+    if patient_admission not in data_dict:
+        logger.warning(f"Patient admission {patient_admission} not found in data_dict")
+
     if patient_admission not in data_dict:
         logger.warning(f"Patient admission {patient_admission} not found in data_dict")
 
@@ -234,7 +237,6 @@
                 ]
             )
         )
-<<<<<<< HEAD
     return output
 
 
@@ -269,7 +271,4 @@
         )
         outputstring += formatted_string + "\n\n"
 
-    return outputstring
-=======
-    return output
->>>>>>> d11cf257
+    return outputstring